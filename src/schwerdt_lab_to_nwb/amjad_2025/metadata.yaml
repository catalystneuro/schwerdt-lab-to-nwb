--- conflicted
+++ resolved
@@ -46,15 +46,12 @@
   electrical_series:
     name: electrical_series
     description: The raw acquisition traces from Neuralynx (Digital Lynx SX) acquired with a unity-gain headstage (Neuralynx, HS-36, ±1 mV input range, at 30 or 32 kHz).
-<<<<<<< HEAD
 #  lfp_series:
 #    name: lfp_series
 #    description: Local field potentials (LFPs) acquired from the Neuralynx system (Digital Lynx SX) at 1 kHz.
-=======
 
 Events:
   AnnotatedEventsTable:
     name: events_table
     description: |
-      This table contains the events related to the task performance, including timestamps for task initiation, reward delivery, and other significant behavioral events.
->>>>>>> a346c883
+      This table contains the events related to the task performance, including timestamps for task initiation, reward delivery, and other significant behavioral events.