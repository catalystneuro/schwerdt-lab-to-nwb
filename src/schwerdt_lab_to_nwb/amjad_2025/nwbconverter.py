--- conflicted
+++ resolved
@@ -10,11 +10,8 @@
 
 from schwerdt_lab_to_nwb.interfaces import (
     BehaviorInterface,
-<<<<<<< HEAD
+    EyeTrackingBehaviorInterface,
     FSCVRecordingInterface,
-=======
-    EyeTrackingBehaviorInterface,
->>>>>>> 31600948
     NlxLfpRecordingInterface,
     TrialAlignedFSCVInterface,
 )
