"""Primary NWBConverter class for this dataset."""

import numpy as np
from neuroconv import NWBConverter
from neuroconv.datainterfaces import (
    NeuralynxRecordingInterface,
    PlexonSortingInterface,
)
from neuroconv.utils import DeepDict

from schwerdt_lab_to_nwb.interfaces import (
    BehaviorInterface,
    NlxLfpRecordingInterface,
    TrialAlignedFSCVInterface,
)
from schwerdt_lab_to_nwb.utils import convert_unix_timestamps_to_datetime


class Amjad2025NWBConverter(NWBConverter):
    """Primary conversion class for my extracellular electrophysiology dataset."""

    trial_start_code = 128  # TTL code indicating the start of a trial

    data_interface_classes = dict(
        Recording=NeuralynxRecordingInterface,
        Sorting=PlexonSortingInterface,
        LFP=NlxLfpRecordingInterface,
        Behavior=BehaviorInterface,
<<<<<<< HEAD
    )

    def get_metadata(self) -> DeepDict:
        metadata = super().get_metadata()

        # Plexon is an offline sorter, so we should use the session start time from the recording
        if "Sorting" in self.data_interface_objects:
            recording_interface = self.data_interface_objects["Recording"]
            recording_metadata = recording_interface.get_metadata()
            session_start_time = recording_metadata["NWBFile"]["session_start_time"]
            metadata["NWBFile"]["session_start_time"] = session_start_time

        return metadata
=======
        TrialAlignedFSCV=TrialAlignedFSCVInterface,
    )

    def temporally_align_data_interfaces(self, metadata: dict | None = None, conversion_options: dict | None = None):
        """
        Align the trial start times based on TTL trial start code from the Behavior data interface.
        The aligned trial start times are set in the Behavior interface for downstream use.
        """

        if "Behavior" not in self.data_interface_objects:
            return

        behavior_interface = self.data_interface_objects["Behavior"]

        trials_data = behavior_interface.read_data()

        unaligned_trial_start_times = trials_data["ts"]
        unaligned_trial_start_times_dt = convert_unix_timestamps_to_datetime(unaligned_trial_start_times)

        aligned_trial_start_times = []
        for trial_index, reference_trial_start_time in enumerate(unaligned_trial_start_times_dt):
            trial_start_indices = np.where(trials_data["NlxEventTTL"][trial_index] == self.trial_start_code)[0]
            trial_start_times = trials_data["NlxEventTS"][trial_index][trial_start_indices]
            trial_start_times_ttl = convert_unix_timestamps_to_datetime(trial_start_times)

            aligned_trial_start = min(trial_start_times_ttl, key=lambda dt: abs(dt - reference_trial_start_time))
            aligned_trial_start_times.append(aligned_trial_start)

        if conversion_options and conversion_options.get("Behavior", {}).get("stub_test", False):
            aligned_trial_start_times = aligned_trial_start_times[:100]

        behavior_interface.set_aligned_trial_start_times(aligned_start_times=aligned_trial_start_times)

        if "LFP" in self.data_interface_objects:
            conversion_options["LFP"].update({"trial_start_times": aligned_trial_start_times})
>>>>>>> 77e03788
<|MERGE_RESOLUTION|>--- conflicted
+++ resolved
@@ -26,7 +26,7 @@
         Sorting=PlexonSortingInterface,
         LFP=NlxLfpRecordingInterface,
         Behavior=BehaviorInterface,
-<<<<<<< HEAD
+        TrialAlignedFSCV=TrialAlignedFSCVInterface,
     )
 
     def get_metadata(self) -> DeepDict:
@@ -40,9 +40,6 @@
             metadata["NWBFile"]["session_start_time"] = session_start_time
 
         return metadata
-=======
-        TrialAlignedFSCV=TrialAlignedFSCVInterface,
-    )
 
     def temporally_align_data_interfaces(self, metadata: dict | None = None, conversion_options: dict | None = None):
         """
@@ -75,5 +72,4 @@
         behavior_interface.set_aligned_trial_start_times(aligned_start_times=aligned_trial_start_times)
 
         if "LFP" in self.data_interface_objects:
-            conversion_options["LFP"].update({"trial_start_times": aligned_trial_start_times})
->>>>>>> 77e03788
+            conversion_options["LFP"].update({"trial_start_times": aligned_trial_start_times})