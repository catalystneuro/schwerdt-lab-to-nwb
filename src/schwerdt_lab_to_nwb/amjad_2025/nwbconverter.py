"""Primary NWBConverter class for this dataset."""

import numpy as np
from neuroconv import NWBConverter
from neuroconv.datainterfaces import (
    NeuralynxRecordingInterface,
    PlexonSortingInterface,
)

<<<<<<< HEAD
from schwerdt_lab_to_nwb.interfaces import (
    BehaviorInterface,
    NlxLfpRecordingInterface,
    TrialAlignedFSCVInterface,
)
=======
from schwerdt_lab_to_nwb.interfaces import BehaviorInterface, NlxLfpRecordingInterface
from schwerdt_lab_to_nwb.utils import convert_unix_timestamps_to_datetime
>>>>>>> 907f3b21


class Amjad2025NWBConverter(NWBConverter):
    """Primary conversion class for my extracellular electrophysiology dataset."""

    trial_start_code = 128  # TTL code indicating the start of a trial

    data_interface_classes = dict(
        Recording=NeuralynxRecordingInterface,
        Sorting=PlexonSortingInterface,
        LFP=NlxLfpRecordingInterface,
        Behavior=BehaviorInterface,
<<<<<<< HEAD
        TrialAlignedFSCV=TrialAlignedFSCVInterface,
    )
=======
    )

    def temporally_align_data_interfaces(self, metadata: dict | None = None, conversion_options: dict | None = None):
        """
        Align the trial start times based on TTL trial start code from the Behavior data interface.
        The aligned trial start times are set in the Behavior interface for downstream use.
        """

        if "Behavior" not in self.data_interface_objects:
            return

        behavior_interface = self.data_interface_objects["Behavior"]

        trials_data = behavior_interface.read_data()

        unaligned_trial_start_times = trials_data["ts"]
        unaligned_trial_start_times_dt = convert_unix_timestamps_to_datetime(unaligned_trial_start_times)

        aligned_trial_start_times = []
        for trial_index, reference_trial_start_time in enumerate(unaligned_trial_start_times_dt):
            trial_start_indices = np.where(trials_data["NlxEventTTL"][trial_index] == self.trial_start_code)[0]
            trial_start_times = trials_data["NlxEventTS"][trial_index][trial_start_indices]
            trial_start_times_ttl = convert_unix_timestamps_to_datetime(trial_start_times)

            aligned_trial_start = min(trial_start_times_ttl, key=lambda dt: abs(dt - reference_trial_start_time))
            aligned_trial_start_times.append(aligned_trial_start)

        if conversion_options and conversion_options.get("Behavior", {}).get("stub_test", False):
            aligned_trial_start_times = aligned_trial_start_times[:100]

        behavior_interface.set_aligned_trial_start_times(aligned_start_times=aligned_trial_start_times)

        if "LFP" in self.data_interface_objects:
            conversion_options["LFP"].update({"trial_start_times": aligned_trial_start_times})
>>>>>>> 907f3b21
<|MERGE_RESOLUTION|>--- conflicted
+++ resolved
@@ -7,16 +7,8 @@
     PlexonSortingInterface,
 )
 
-<<<<<<< HEAD
-from schwerdt_lab_to_nwb.interfaces import (
-    BehaviorInterface,
-    NlxLfpRecordingInterface,
-    TrialAlignedFSCVInterface,
-)
-=======
 from schwerdt_lab_to_nwb.interfaces import BehaviorInterface, NlxLfpRecordingInterface
 from schwerdt_lab_to_nwb.utils import convert_unix_timestamps_to_datetime
->>>>>>> 907f3b21
 
 
 class Amjad2025NWBConverter(NWBConverter):
@@ -29,10 +21,7 @@
         Sorting=PlexonSortingInterface,
         LFP=NlxLfpRecordingInterface,
         Behavior=BehaviorInterface,
-<<<<<<< HEAD
         TrialAlignedFSCV=TrialAlignedFSCVInterface,
-    )
-=======
     )
 
     def temporally_align_data_interfaces(self, metadata: dict | None = None, conversion_options: dict | None = None):
@@ -66,5 +55,4 @@
         behavior_interface.set_aligned_trial_start_times(aligned_start_times=aligned_trial_start_times)
 
         if "LFP" in self.data_interface_objects:
-            conversion_options["LFP"].update({"trial_start_times": aligned_trial_start_times})
->>>>>>> 907f3b21
+            conversion_options["LFP"].update({"trial_start_times": aligned_trial_start_times})