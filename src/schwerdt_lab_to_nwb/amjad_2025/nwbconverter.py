"""Primary NWBConverter class for this dataset."""

import numpy as np
from neuroconv import NWBConverter
from neuroconv.datainterfaces import (
    NeuralynxRecordingInterface,
    PlexonSortingInterface,
)
from neuroconv.utils import DeepDict

from schwerdt_lab_to_nwb.interfaces import (
    BehaviorInterface,
<<<<<<< HEAD
    FSCVRecordingInterface,
=======
    EyeTrackingBehaviorInterface,
>>>>>>> d6a2152d
    NlxLfpRecordingInterface,
    TrialAlignedFSCVInterface,
)
from schwerdt_lab_to_nwb.utils import (
    convert_timestamps_to_relative_timestamps,
    convert_unix_timestamps_to_datetime,
)


class Amjad2025NWBConverter(NWBConverter):
    """Primary conversion class for my extracellular electrophysiology dataset."""

    trial_start_code = 128  # TTL code indicating the start of a trial

    data_interface_classes = dict(
        Recording=NeuralynxRecordingInterface,
        FSCVRecording=FSCVRecordingInterface,
        Sorting=PlexonSortingInterface,
        LFP=NlxLfpRecordingInterface,
        Behavior=BehaviorInterface,
        TrialAlignedFSCV=TrialAlignedFSCVInterface,
        EyeTracking=EyeTrackingBehaviorInterface,
    )

    def get_metadata(self) -> DeepDict:
        metadata = super().get_metadata()

        # Plexon is an offline sorter, so we should use the session start time from the recording
        if "Sorting" in self.data_interface_objects:
            recording_interface = self.data_interface_objects["Recording"]
            recording_metadata = recording_interface.get_metadata()
            session_start_time = recording_metadata["NWBFile"]["session_start_time"]
            metadata["NWBFile"]["session_start_time"] = session_start_time

        return metadata

    def temporally_align_data_interfaces(self, metadata: dict | None = None, conversion_options: dict | None = None):
        """
        Align the trial start times based on TTL trial start code from the Behavior data interface.
        The aligned trial start times are set in the Behavior interface for downstream use.
        """

        if "Behavior" not in self.data_interface_objects:
            return

        behavior_interface = self.data_interface_objects["Behavior"]

        trials_data = behavior_interface.read_data()

        unaligned_trial_start_times = trials_data["ts"]
        unaligned_trial_start_times_dt = convert_unix_timestamps_to_datetime(unaligned_trial_start_times)

        aligned_trial_start_times = []
        for trial_index, reference_trial_start_time in enumerate(unaligned_trial_start_times_dt):
            trial_start_indices = np.where(trials_data["NlxEventTTL"][trial_index] == self.trial_start_code)[0]
            trial_start_times = trials_data["NlxEventTS"][trial_index][trial_start_indices]
            trial_start_times_ttl = convert_unix_timestamps_to_datetime(trial_start_times)

            aligned_trial_start = min(trial_start_times_ttl, key=lambda dt: abs(dt - reference_trial_start_time))
            aligned_trial_start_times.append(aligned_trial_start)

        if conversion_options and conversion_options.get("Behavior", {}).get("stub_test", False):
            aligned_trial_start_times = aligned_trial_start_times[:100]

        behavior_interface.set_aligned_trial_start_times(aligned_start_times=aligned_trial_start_times)

        if "LFP" in self.data_interface_objects:
            conversion_options["LFP"].update({"trial_start_times": aligned_trial_start_times})

        session_start_time = None
        if "session_start_time" in metadata["NWBFile"]:
            session_start_time = metadata["NWBFile"]["session_start_time"]

        if "FSCVRecording" in self.data_interface_objects:
            raw_fscv_datainterface = self.data_interface_objects["FSCVRecording"]

            original_timestamps = raw_fscv_datainterface.get_original_timestamps(stub_test=True)

            relative_timestamps = convert_timestamps_to_relative_timestamps(
                timestamps=aligned_trial_start_times,
                start_time=session_start_time,
            )
            unaligned_trial_start_times_from_fscv = trials_data["tsfscv"][: len(aligned_trial_start_times)]
            unaligned_trial_start_times_from_fscv_dt = convert_unix_timestamps_to_datetime(
                unaligned_trial_start_times_from_fscv
            )
            unaligned_relative_trial_start_times_from_fscv = convert_timestamps_to_relative_timestamps(
                timestamps=unaligned_trial_start_times_from_fscv_dt,
                start_time=session_start_time,
            )

            aligned_timestamps = np.interp(
                x=original_timestamps, xp=unaligned_relative_trial_start_times_from_fscv, fp=relative_timestamps
            )
            stub_test = conversion_options["FSCVRecording"].get("stub_test", False)
            raw_fscv_datainterface.set_aligned_starting_time(
                aligned_starting_time=aligned_timestamps[0], stub_test=stub_test
            )<|MERGE_RESOLUTION|>--- conflicted
+++ resolved
@@ -10,11 +10,8 @@
 
 from schwerdt_lab_to_nwb.interfaces import (
     BehaviorInterface,
-<<<<<<< HEAD
+    EyeTrackingBehaviorInterface,
     FSCVRecordingInterface,
-=======
-    EyeTrackingBehaviorInterface,
->>>>>>> d6a2152d
     NlxLfpRecordingInterface,
     TrialAlignedFSCVInterface,
 )
