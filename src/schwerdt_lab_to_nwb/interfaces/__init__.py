--- conflicted
+++ resolved
@@ -6,9 +6,6 @@
 __all__ = [
     "BehaviorInterface",
     "NlxLfpRecordingInterface",
-<<<<<<< HEAD
+    "TrialAlignedFSCVInterface",
     "EyeTrackingBehaviorInterface",
-=======
-    "TrialAlignedFSCVInterface",
->>>>>>> 77e03788
 ]