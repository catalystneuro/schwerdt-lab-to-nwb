--- conflicted
+++ resolved
@@ -83,16 +83,9 @@
             raise ValueError(f"Unsupported file format: {file_path_suffix}. Only .mat files are supported.")
 
         trials_list_from_mat = read_mat(file_path)
-<<<<<<< HEAD
-        # Common variation in file structure to account for
-        if "trlists" in trials_list_from_mat:
-            trials_list_from_mat = trials_list_from_mat["trlists"]
-
-=======
         # Handle case where trials data is nested under 'trlists'
         if "trlists" in trials_list_from_mat:
             trials_list_from_mat = trials_list_from_mat["trlists"]
->>>>>>> 77e03788
         trials_key = self.source_data.get("trials_key", "trlist")
         if trials_key not in trials_list_from_mat:
             raise KeyError(f"Key '{trials_key}' not found in the .mat file.")
